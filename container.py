from commands2.button import JoystickButton

import math

from pathplannerlib.auto import PathPlannerAuto
from pathplannerlib.path import PathConstraints

from wpilib import SendableChooser, XboxController
from wpilib.shuffleboard import BuiltInWidgets, Shuffleboard
from wpimath.geometry import Pose2d, Rotation2d
from wpimath.kinematics import ChassisSpeeds

from constants import Constants
from subsystems.drivetrain import Drivetrain

import math

class RobotContainer:
    # Controllers
    driver_controller = XboxController(Constants.Controller.k_driver_controller_port)
    
    # Subsystems
    drivetrain = Drivetrain()
    
    # Auto Chooser
    auto_chooser = SendableChooser()
    auto_chooser.setDefaultOption("Do Nothing :(", None)
    auto_chooser.addOption("Under The Stage", PathPlannerAuto("UnderTheStage"))
    auto_chooser.addOption("Move Forward", PathPlannerAuto("MoveForward"))
    auto_chooser.addOption("Under, Around, and Forward", PathPlannerAuto("UnderAroundAndForward"))
    auto_chooser.addOption("Speaker To Speaker", PathPlannerAuto("SpeakerToSpeaker"))
    
    # Send to Shuffleboard
    Shuffleboard.getTab("Main").add("Auto Selector", auto_chooser).withWidget(BuiltInWidgets.kComboBoxChooser)
    
    
    def __init__(self) -> None:

        # Create both commands for the drivetrain, one for robot-centric, one for field-relative
        # (both snazzy lambdas)
        self.robot_centric_command = self.drivetrain.runOnce(
            lambda: self.drivetrain.drive_robot_centric(
                ChassisSpeeds(
                   -self.driver_controller.getLeftY() * Constants.Drivetrain.k_max_attainable_speed, # Speed forward and backward 
                   -self.driver_controller.getLeftX() * Constants.Drivetrain.k_max_attainable_speed, # Speed Left and right
                   -self.driver_controller.getRightX() * Constants.Drivetrain.k_max_rot_rate # Rotation speed
                )
            )
        ).repeatedly() # Tells it to run the command forever until we tell it not to.
        
<<<<<<< HEAD
        self.field_relative_command = self.drivetrain.runOnce(
            lambda: self.drivetrain.drive_field_relative(
                ChassisSpeeds(
                   -(self.diag_stick_fix(self.driver_controller.getLeftX(), self.driver_controller.getLeftY())[1]) ** 3 * Constants.Drivetrain.k_max_attainable_speed, # Speed forward and backward 
                   -(self.diag_stick_fix(self.driver_controller.getLeftX(), self.driver_controller.getLeftY())[0]) ** 3 * Constants.Drivetrain.k_max_attainable_speed, # Speed Left and right
                   -(self.driver_controller.getRightX()) * Constants.Drivetrain.k_max_rot_rate # Rotation speed
                   
                ) 
=======
        if Constants.Controller.k_fully_field_relative:
            self.field_relative_command = self.drivetrain.runOnce(
                lambda: self.drivetrain.drive_fully_field_relative(
                    ChassisSpeeds(
                        -self.driver_controller.getLeftY() * Constants.Drivetrain.k_max_attainable_speed,
                        -self.driver_controller.getLeftX() * Constants.Drivetrain.k_max_attainable_speed,
                    ),
                    self.joystick_to_angle(self.driver_controller.getRightY(), -self.driver_controller.getRightX())
                )
>>>>>>> 6c28ed70
            )

        else:
            self.field_relative_command = self.drivetrain.runOnce(
                lambda: self.drivetrain.drive_field_relative(
                    ChassisSpeeds(
                        -self.driver_controller.getLeftY() * Constants.Drivetrain.k_max_attainable_speed, # Speed forward and backward 
                        -self.driver_controller.getLeftX() * Constants.Drivetrain.k_max_attainable_speed, # Speed Left and right
                        -self.driver_controller.getRightX() * Constants.Drivetrain.k_max_rot_rate # Rotation speed
                    ) 
                )
            ).repeatedly()
        
        # Field-relative by default
        self.drivetrain.setDefaultCommand(self.field_relative_command)
        
        self.configure_button_bindings()
        
    def get_selected_auto(self) -> PathPlannerAuto | None:
        """Returns the selected auto."""
        
        return self.auto_chooser.getSelected()
    
    def configure_button_bindings(self) -> None:
        """Setup all button bindings."""
        
        # Switch to field-relative
        JoystickButton(self.driver_controller, XboxController.Button.kLeftBumper).onTrue(self.field_relative_command)
        
        # Switch to robot-centric
        JoystickButton(self.driver_controller, XboxController.Button.kRightBumper).onTrue(self.robot_centric_command)

        # Drive to amp
        JoystickButton(self.driver_controller, XboxController.Button.kA).whileTrue(
            self.drivetrain.pathfind_to_path(
                "AlignToAmp", 
                path_constraints=PathConstraints(4.5, 4.5, 3.14, 3.14),
                rotation_delay_distance=5
            )
        )
<<<<<<< HEAD
    
    def diag_stick_fix(self, x, y):
        """
        Change the maximum diagonal value of the joystick to 1
        """

        # Find magnitude of joystick
        joystickmag = math.sqrt(x ** 2 + y ** 2)
        
        # Normalize X and Y values and multiply normalized values by the magnitude
        newX, newY = x/max(abs(x), abs(y))*joystickmag, y/max(abs(x), abs(y))*joystickmag

        # return new values
        return (newX, newY)
    
=======

    @staticmethod
    def joystick_to_angle(y, x) -> Rotation2d | None:
        if y == x == 0:
            return None
        return Rotation2d(math.atan2(y, x) + (math.pi / 2))
>>>>>>> 6c28ed70
<|MERGE_RESOLUTION|>--- conflicted
+++ resolved
@@ -48,16 +48,6 @@
             )
         ).repeatedly() # Tells it to run the command forever until we tell it not to.
         
-<<<<<<< HEAD
-        self.field_relative_command = self.drivetrain.runOnce(
-            lambda: self.drivetrain.drive_field_relative(
-                ChassisSpeeds(
-                   -(self.diag_stick_fix(self.driver_controller.getLeftX(), self.driver_controller.getLeftY())[1]) ** 3 * Constants.Drivetrain.k_max_attainable_speed, # Speed forward and backward 
-                   -(self.diag_stick_fix(self.driver_controller.getLeftX(), self.driver_controller.getLeftY())[0]) ** 3 * Constants.Drivetrain.k_max_attainable_speed, # Speed Left and right
-                   -(self.driver_controller.getRightX()) * Constants.Drivetrain.k_max_rot_rate # Rotation speed
-                   
-                ) 
-=======
         if Constants.Controller.k_fully_field_relative:
             self.field_relative_command = self.drivetrain.runOnce(
                 lambda: self.drivetrain.drive_fully_field_relative(
@@ -67,7 +57,6 @@
                     ),
                     self.joystick_to_angle(self.driver_controller.getRightY(), -self.driver_controller.getRightX())
                 )
->>>>>>> 6c28ed70
             )
 
         else:
@@ -108,27 +97,9 @@
                 rotation_delay_distance=5
             )
         )
-<<<<<<< HEAD
-    
-    def diag_stick_fix(self, x, y):
-        """
-        Change the maximum diagonal value of the joystick to 1
-        """
-
-        # Find magnitude of joystick
-        joystickmag = math.sqrt(x ** 2 + y ** 2)
-        
-        # Normalize X and Y values and multiply normalized values by the magnitude
-        newX, newY = x/max(abs(x), abs(y))*joystickmag, y/max(abs(x), abs(y))*joystickmag
-
-        # return new values
-        return (newX, newY)
-    
-=======
 
     @staticmethod
     def joystick_to_angle(y, x) -> Rotation2d | None:
         if y == x == 0:
             return None
-        return Rotation2d(math.atan2(y, x) + (math.pi / 2))
->>>>>>> 6c28ed70
+        return Rotation2d(math.atan2(y, x) + (math.pi / 2))